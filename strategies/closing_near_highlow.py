import pandas as pd
from datetime import datetime

<<<<<<< HEAD
=======
# Strategy only needs OHLC data (no extra indicators)
>>>>>>> 3d7d532b
REQUIRED_INDICATORS = []

def closing_near_highlow_daily(df, threshold=0.1):
    """
<<<<<<< HEAD
    Daily strategy:
    - If day's close is near high → BUY
    - If day's close is near low → SELL
    - Else HOLD
=======
    Backtesting version of the strategy:
    - BUY if close is near daily high
    - SELL if close is near daily low
    - HOLD otherwise
>>>>>>> 3d7d532b
    Exit: next day's open
    """
    signals = []
    df = df.rename(columns=str.lower).dropna(subset=["high", "low", "close", "open"])

    for i in range(len(df) - 1):
        today = df.iloc[i]
        tomorrow = df.iloc[i + 1]

        entry_price = float(today["close"])
        high_price = float(today["high"])
        low_price = float(today["low"])
        open_price_next = float(tomorrow["open"])
        day_range = high_price - low_price

        entry = {"date": today.name, "signal": "HOLD", "entry": entry_price}

        if day_range > 0:
            if entry_price >= high_price - threshold * day_range:
                entry["signal"] = "BUY"
            elif entry_price <= low_price + threshold * day_range:
                entry["signal"] = "SELL"

        if entry["signal"] in ["BUY", "SELL"]:
<<<<<<< HEAD
            entry["exit"] = open_price_next
            entry["pnl"] = open_price_next - entry_price if entry["signal"] == "BUY" else entry_price - open_price_next
=======
            entry["exit"] = tomorrow["open"]
            entry["pnl"] = (
                entry["exit"] - entry["entry"]
                if entry["signal"] == "BUY"
                else entry["entry"] - entry["exit"]
            )
>>>>>>> 3d7d532b
        else:
            entry["exit"] = None
            entry["pnl"] = 0

        signals.append(entry)

    return pd.DataFrame(signals)


def generate_signal(ticker, multi_df, threshold=0.1):
    """
<<<<<<< HEAD
    Live adapter:
    Uses only last two daily bars to generate a one-row signal.
=======
    Live-trading adapter version:
    - Uses the most recent 2 daily candles (previous and current)
    - Emits a single BUY/SELL signal if the latest bar matches the rule
>>>>>>> 3d7d532b
    """
    df = multi_df.get("1d")
    if df is None or df.empty or len(df) < 2:
        return None

<<<<<<< HEAD
    df = df.rename(columns=str.lower).dropna(subset=["high", "low", "close", "open"])
=======
    df = df.rename(columns=str.lower)

    # Use the previous day's bar for signal generation
>>>>>>> 3d7d532b
    today = df.iloc[-2]
    current = df.iloc[-1]

    close_price = float(today["close"])
    high_price = float(today["high"])
    low_price = float(today["low"])
    open_next = float(tomorrow["open"])
    day_range = high_price - low_price

    if day_range <= 0:
        return None

    signal_type = None
    if close_price >= high_price - threshold * day_range:
        signal_type = "BUY"
    elif close_price <= low_price + threshold * day_range:
        signal_type = "SELL"

    if not signal_type:
        return None

<<<<<<< HEAD
    return {
        "Stock": ticker,
        "Side": signal_type,
        "Entry": round(close_price, 2),
        "ExitNextOpen": round(open_next, 2),
        "Confidence": 0.7,
=======
    signal = {
        "Stock": ticker,
        "Side": signal_type,
        "Entry": round(float(today["close"]), 2),
        "StopLoss": round(float(today["low"]) if signal_type == "BUY" else float(today["high"]), 2),
        "Target": round(float(today["close"] + (day_range * 1.5)) if signal_type == "BUY"
                        else float(today["close"] - (day_range * 1.5)), 2),
        "Confidence": 0.7,  # adjustable confidence threshold
>>>>>>> 3d7d532b
        "Strategy": "closing_near_highlow_daily",
        "Timestamp": datetime.now().astimezone().isoformat(),
    }<|MERGE_RESOLUTION|>--- conflicted
+++ resolved
@@ -1,25 +1,15 @@
 import pandas as pd
 from datetime import datetime
 
-<<<<<<< HEAD
-=======
-# Strategy only needs OHLC data (no extra indicators)
->>>>>>> 3d7d532b
+# Strategy only needs OHLC, no special indicators
 REQUIRED_INDICATORS = []
 
 def closing_near_highlow_daily(df, threshold=0.1):
     """
-<<<<<<< HEAD
-    Daily strategy:
+    Daily strategy (backtest style):
     - If day's close is near high → BUY
     - If day's close is near low → SELL
     - Else HOLD
-=======
-    Backtesting version of the strategy:
-    - BUY if close is near daily high
-    - SELL if close is near daily low
-    - HOLD otherwise
->>>>>>> 3d7d532b
     Exit: next day's open
     """
     signals = []
@@ -44,17 +34,11 @@
                 entry["signal"] = "SELL"
 
         if entry["signal"] in ["BUY", "SELL"]:
-<<<<<<< HEAD
-            entry["exit"] = open_price_next
-            entry["pnl"] = open_price_next - entry_price if entry["signal"] == "BUY" else entry_price - open_price_next
-=======
             entry["exit"] = tomorrow["open"]
-            entry["pnl"] = (
-                entry["exit"] - entry["entry"]
-                if entry["signal"] == "BUY"
-                else entry["entry"] - entry["exit"]
-            )
->>>>>>> 3d7d532b
+            if entry["signal"] == "BUY":
+                entry["pnl"] = entry["exit"] - entry["entry"]
+            else:
+                entry["pnl"] = entry["entry"] - entry["exit"]
         else:
             entry["exit"] = None
             entry["pnl"] = 0
@@ -66,26 +50,15 @@
 
 def generate_signal(ticker, multi_df, threshold=0.1):
     """
-<<<<<<< HEAD
-    Live adapter:
-    Uses only last two daily bars to generate a one-row signal.
-=======
-    Live-trading adapter version:
-    - Uses the most recent 2 daily candles (previous and current)
-    - Emits a single BUY/SELL signal if the latest bar matches the rule
->>>>>>> 3d7d532b
+    Live pipeline adapter:
+    - Uses only the latest daily bar
+    - Generates a one-row signal dict if condition met
     """
     df = multi_df.get("1d")
     if df is None or df.empty or len(df) < 2:
         return None
 
-<<<<<<< HEAD
-    df = df.rename(columns=str.lower).dropna(subset=["high", "low", "close", "open"])
-=======
-    df = df.rename(columns=str.lower)
-
-    # Use the previous day's bar for signal generation
->>>>>>> 3d7d532b
+    # Use last two days: today for signal, tomorrow placeholder for exit
     today = df.iloc[-2]
     current = df.iloc[-1]
 
@@ -107,23 +80,13 @@
     if not signal_type:
         return None
 
-<<<<<<< HEAD
-    return {
-        "Stock": ticker,
-        "Side": signal_type,
-        "Entry": round(close_price, 2),
-        "ExitNextOpen": round(open_next, 2),
-        "Confidence": 0.7,
-=======
+    # Build live signal dict
     signal = {
         "Stock": ticker,
         "Side": signal_type,
         "Entry": round(float(today["close"]), 2),
-        "StopLoss": round(float(today["low"]) if signal_type == "BUY" else float(today["high"]), 2),
-        "Target": round(float(today["close"] + (day_range * 1.5)) if signal_type == "BUY"
-                        else float(today["close"] - (day_range * 1.5)), 2),
-        "Confidence": 0.7,  # adjustable confidence threshold
->>>>>>> 3d7d532b
+        "ExitNextOpen": round(float(tomorrow["open"]), 2),
+        "Confidence": 0.7,  # static for now
         "Strategy": "closing_near_highlow_daily",
         "Timestamp": datetime.now().astimezone().isoformat(),
     }